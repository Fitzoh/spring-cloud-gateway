--- conflicted
+++ resolved
@@ -12,6 +12,7 @@
  * WITHOUT WARRANTIES OR CONDITIONS OF ANY KIND, either express or implied.
  * See the License for the specific language governing permissions and
  * limitations under the License.
+ *
  */
 
 package org.springframework.cloud.gateway.config;
@@ -50,18 +51,10 @@
 	@Test
 	public void noLoadBalancerClientReportsError() {
 		try (ConfigurableApplicationContext context = new SpringApplication(Config.class)
-<<<<<<< HEAD
 				.run("--server.port=" + port, "--spring.jmx.enabled=false")) {
 			WebTestClient client = WebTestClient.bindToServer()
 					.baseUrl("http://localhost:" + port).build();
 			client.get().header(HttpHeaders.HOST, "www.lbfail.org").exchange()
-=======
-				.run("--server.port="+port, "--spring.jmx.enabled=false")) {
-			WebTestClient client = WebTestClient.bindToServer().baseUrl("http://localhost:" + port).build();
-			client.get()
-					.header(HttpHeaders.HOST, "www.lbfail.org")
-					.exchange()
->>>>>>> 8fd35c55
 					.expectStatus().is5xxServerError();
 		}
 	}
